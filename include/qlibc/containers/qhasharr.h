<<<<<<< HEAD
/******************************************************************************
 * qLibc
 *
 * Copyright (c) 2010-2014 Seungyoung Kim.
 * All rights reserved.
 *
 * Redistribution and use in source and binary forms, with or without
 * modification, are permitted provided that the following conditions are met:
 *
 * 1. Redistributions of source code must retain the above copyright notice,
 *    this list of conditions and the following disclaimer.
 * 2. Redistributions in binary form must reproduce the above copyright notice,
 *    this list of conditions and the following disclaimer in the documentation
 *    and/or other materials provided with the distribution.
 *
 * THIS SOFTWARE IS PROVIDED BY THE COPYRIGHT HOLDERS AND CONTRIBUTORS "AS IS"
 * AND ANY EXPRESS OR IMPLIED WARRANTIES, INCLUDING, BUT NOT LIMITED TO, THE
 * IMPLIED WARRANTIES OF MERCHANTABILITY AND FITNESS FOR A PARTICULAR PURPOSE
 * ARE DISCLAIMED. IN NO EVENT SHALL THE COPYRIGHT OWNER OR CONTRIBUTORS BE
 * LIABLE FOR ANY DIRECT, INDIRECT, INCIDENTAL, SPECIAL, EXEMPLARY, OR
 * CONSEQUENTIAL DAMAGES (INCLUDING, BUT NOT LIMITED TO, PROCUREMENT OF
 * SUBSTITUTE GOODS OR SERVICES; LOSS OF USE, DATA, OR PROFITS; OR BUSINESS
 * INTERRUPTION) HOWEVER CAUSED AND ON ANY THEORY OF LIABILITY, WHETHER IN
 * CONTRACT, STRICT LIABILITY, OR TORT (INCLUDING NEGLIGENCE OR OTHERWISE)
 * ARISING IN ANY WAY OUT OF THE USE OF THIS SOFTWARE, EVEN IF ADVISED OF THE
 * POSSIBILITY OF SUCH DAMAGE.
 *****************************************************************************/

/**
 * Static Hash Table container that works in preallocated fixed size memory.
 *
 * @file qhasharr.h
 */

#ifndef _QHASHARR_H
#define _QHASHARR_H

#include <stdlib.h>
#include <stdbool.h>
#include <stdint.h>
#include "qtype.h"

#ifdef __cplusplus
extern "C" {
#endif

/* tunable knobs */
#define _Q_HASHARR_KEYSIZE (16)    /*!< knob for maximum key size. */
#define _Q_HASHARR_VALUESIZE (32)  /*!< knob for maximum data size in a slot. */

/* types */
typedef struct qhasharr_slot_s qhasharr_slot_t;
typedef struct qhasharr_data_s qhasharr_data_t;
typedef struct qhasharr_s qhasharr_t;

/* public functions */
extern qhasharr_t *qhasharr(void *memory, size_t memsize);
extern size_t qhasharr_calculate_memsize(int max);

/**
 * qhasharr internal data slot structure
 */
struct qhasharr_slot_s {
    short  count;   /*!< hash collision counter. 0 indicates empty slot,
                     -1 is used for collision resolution, -2 is used for
                     indicating linked block */
    uint32_t  hash; /*!< key hash. we use FNV32 */

    uint8_t size;   /*!< value size in this slot*/
    int link;       /*!< next link */

    union {
        /*!< key/value data */
        struct _Q_HASHARR_SLOT_KEYVAL {
            unsigned char value[_Q_HASHARR_VALUESIZE];  /*!< value */

            char key[_Q_HASHARR_KEYSIZE];  /*!< key string, can be cut */
            uint16_t  keylen;              /*!< original key length */
            unsigned char keymd5[16];      /*!< md5 hash of the key */
        } pair;

        /*!< extended data block, used only when the count value is -2 */
        struct _Q_HASHARR_SLOT_EXT {
            unsigned char value[sizeof(struct _Q_HASHARR_SLOT_KEYVAL)];
        } ext;
    } data;
};

/**
 * qhasharr memory structure
 */
struct qhasharr_data_s {
    int maxslots;       /*!< number of maximum slots */
    int usedslots;      /*!< number of used slots */
    int num;            /*!< number of stored keys */
};

/**
 * qhasharr container object
 */
struct qhasharr_s {
    /* encapsulated member functions */
    bool (*put_by_obj) (qhasharr_t *tbl, const void *key, size_t key_size, 
            const void *value, size_t size);
    bool (*put) (qhasharr_t *tbl, const char *key, const void *value,
                 size_t size);
    bool (*putstr) (qhasharr_t *tbl, const char *key, const char *str);
    bool (*putstrf) (qhasharr_t *tbl, const char *key, const char *format, ...);
    bool (*putint) (qhasharr_t *tbl, const char *key, int64_t num);

    void *(*get_by_obj) (qhasharr_t *tbl, const void *key, size_t key_size, 
            size_t *size);
    void *(*get) (qhasharr_t *tbl, const char *key, size_t *size);
    char *(*getstr) (qhasharr_t *tbl, const char *key);
    int64_t (*getint) (qhasharr_t *tbl, const char *key);
    bool (*getnext) (qhasharr_t *tbl, qnobj_t *obj, int *idx);

    char *(*printobj) (const void *object, size_t object_size);

    bool (*remove_by_obj) (qhasharr_t *tbl, const void *key, size_t key_size);
    bool (*remove) (qhasharr_t *tbl, const char *key);
    bool (*remove_by_idx) (qhasharr_t *tbl, int idx);

    int  (*size) (qhasharr_t *tbl, int *maxslots, int *usedslots);
    void (*clear) (qhasharr_t *tbl);
    bool (*debug) (qhasharr_t *tbl, FILE *out);

    void (*free) (qhasharr_t *tbl);

    /* private variables */
    qhasharr_data_t *data;

#ifdef BUILD_DEBUG
    char debug_key_msg[_Q_HASHARR_KEYSIZE*2+2+1]; // "0x" + '\0'
#endif
};

#ifdef __cplusplus
}
#endif

#endif /*_QHASHARR_H */

=======
/******************************************************************************
 * qLibc
 *
 * Copyright (c) 2010-2015 Seungyoung Kim.
 * All rights reserved.
 *
 * Redistribution and use in source and binary forms, with or without
 * modification, are permitted provided that the following conditions are met:
 *
 * 1. Redistributions of source code must retain the above copyright notice,
 *    this list of conditions and the following disclaimer.
 * 2. Redistributions in binary form must reproduce the above copyright notice,
 *    this list of conditions and the following disclaimer in the documentation
 *    and/or other materials provided with the distribution.
 *
 * THIS SOFTWARE IS PROVIDED BY THE COPYRIGHT HOLDERS AND CONTRIBUTORS "AS IS"
 * AND ANY EXPRESS OR IMPLIED WARRANTIES, INCLUDING, BUT NOT LIMITED TO, THE
 * IMPLIED WARRANTIES OF MERCHANTABILITY AND FITNESS FOR A PARTICULAR PURPOSE
 * ARE DISCLAIMED. IN NO EVENT SHALL THE COPYRIGHT OWNER OR CONTRIBUTORS BE
 * LIABLE FOR ANY DIRECT, INDIRECT, INCIDENTAL, SPECIAL, EXEMPLARY, OR
 * CONSEQUENTIAL DAMAGES (INCLUDING, BUT NOT LIMITED TO, PROCUREMENT OF
 * SUBSTITUTE GOODS OR SERVICES; LOSS OF USE, DATA, OR PROFITS; OR BUSINESS
 * INTERRUPTION) HOWEVER CAUSED AND ON ANY THEORY OF LIABILITY, WHETHER IN
 * CONTRACT, STRICT LIABILITY, OR TORT (INCLUDING NEGLIGENCE OR OTHERWISE)
 * ARISING IN ANY WAY OUT OF THE USE OF THIS SOFTWARE, EVEN IF ADVISED OF THE
 * POSSIBILITY OF SUCH DAMAGE.
 *****************************************************************************/

/**
 * Static Hash Table container that works in preallocated fixed size memory.
 *
 * @file qhasharr.h
 */

#ifndef QHASHARR_H
#define QHASHARR_H

#include <stdlib.h>
#include <stdbool.h>
#include <stdint.h>

#ifdef __cplusplus
extern "C" {
#endif

/* tunable knobs */
#define Q_HASHARR_KEYSIZE (16)    /*!< knob for maximum key size. */
#define Q_HASHARR_VALUESIZE (32)  /*!< knob for maximum data size in a slot. */

/* types */
typedef struct qhasharr_s qhasharr_t;
typedef struct qhasharr_slot_s qhasharr_slot_t;
typedef struct qhasharr_data_s qhasharr_data_t;
typedef struct qhasharr_obj_s qhasharr_obj_t;

/* public functions */
extern qhasharr_t *qhasharr(void *memory, size_t memsize);
extern size_t qhasharr_calculate_memsize(int max);

/**
 * qhasharr container object
 */
struct qhasharr_s {
    /* encapsulated member functions */
    bool (*put) (qhasharr_t *tbl, const char *key, const void *value,
                 size_t size);
    bool (*putstr) (qhasharr_t *tbl, const char *key, const char *str);
    bool (*putstrf) (qhasharr_t *tbl, const char *key, const char *format, ...);
    bool (*putint) (qhasharr_t *tbl, const char *key, int64_t num);

    void *(*get) (qhasharr_t *tbl, const char *key, size_t *size);
    char *(*getstr) (qhasharr_t *tbl, const char *key);
    int64_t (*getint) (qhasharr_t *tbl, const char *key);
    bool (*getnext) (qhasharr_t *tbl, qhasharr_obj_t *obj, int *idx);

    bool (*remove) (qhasharr_t *tbl, const char *key);
    bool (*remove_by_idx) (qhasharr_t *tbl, int idx);

    int  (*size) (qhasharr_t *tbl, int *maxslots, int *usedslots);
    void (*clear) (qhasharr_t *tbl);
    bool (*debug) (qhasharr_t *tbl, FILE *out);

    void (*free) (qhasharr_t *tbl);

    /* private variables */
    qhasharr_data_t *data;
};

/**
 * qhasharr internal data slot structure
 */
struct qhasharr_slot_s {
    short  count;   /*!< hash collision counter. 0 indicates empty slot,
                         -1 is used for collision resolution, -2 is used for
                         indicating linked block */
    uint32_t  hash; /*!< key hash. we use FNV32 */

    uint8_t size;   /*!< value size in this slot*/
    int link;       /*!< next link */

    union {
        /*!< key/value data */
        struct Q_HASHARR_SLOT_KEYVAL {
            unsigned char value[Q_HASHARR_VALUESIZE];  /*!< value */

            char key[Q_HASHARR_KEYSIZE];  /*!< key string, can be cut */
            uint16_t  keylen;              /*!< original key length */
            unsigned char keymd5[16];      /*!< md5 hash of the key */
        } pair;

        /*!< extended data block, used only when the count value is -2 */
        struct Q_HASHARR_SLOT_EXT {
            unsigned char value[sizeof(struct Q_HASHARR_SLOT_KEYVAL)];
        } ext;
    } data;
};

/**
 * qhasharr memory structure
 */
struct qhasharr_data_s {
    int maxslots;       /*!< number of maximum slots */
    int usedslots;      /*!< number of used slots */
    int num;            /*!< number of stored keys */
};

/**
 * qhasharr named-object data structure for user return
 */
struct qhasharr_obj_s {
    char *name;         /*!< object name */
    void *data;         /*!< data */
    size_t size;        /*!< data size */
};

#ifdef __cplusplus
}
#endif

#endif /* QHASHARR_H */
>>>>>>> 699f1748
<|MERGE_RESOLUTION|>--- conflicted
+++ resolved
@@ -1,148 +1,3 @@
-<<<<<<< HEAD
-/******************************************************************************
- * qLibc
- *
- * Copyright (c) 2010-2014 Seungyoung Kim.
- * All rights reserved.
- *
- * Redistribution and use in source and binary forms, with or without
- * modification, are permitted provided that the following conditions are met:
- *
- * 1. Redistributions of source code must retain the above copyright notice,
- *    this list of conditions and the following disclaimer.
- * 2. Redistributions in binary form must reproduce the above copyright notice,
- *    this list of conditions and the following disclaimer in the documentation
- *    and/or other materials provided with the distribution.
- *
- * THIS SOFTWARE IS PROVIDED BY THE COPYRIGHT HOLDERS AND CONTRIBUTORS "AS IS"
- * AND ANY EXPRESS OR IMPLIED WARRANTIES, INCLUDING, BUT NOT LIMITED TO, THE
- * IMPLIED WARRANTIES OF MERCHANTABILITY AND FITNESS FOR A PARTICULAR PURPOSE
- * ARE DISCLAIMED. IN NO EVENT SHALL THE COPYRIGHT OWNER OR CONTRIBUTORS BE
- * LIABLE FOR ANY DIRECT, INDIRECT, INCIDENTAL, SPECIAL, EXEMPLARY, OR
- * CONSEQUENTIAL DAMAGES (INCLUDING, BUT NOT LIMITED TO, PROCUREMENT OF
- * SUBSTITUTE GOODS OR SERVICES; LOSS OF USE, DATA, OR PROFITS; OR BUSINESS
- * INTERRUPTION) HOWEVER CAUSED AND ON ANY THEORY OF LIABILITY, WHETHER IN
- * CONTRACT, STRICT LIABILITY, OR TORT (INCLUDING NEGLIGENCE OR OTHERWISE)
- * ARISING IN ANY WAY OUT OF THE USE OF THIS SOFTWARE, EVEN IF ADVISED OF THE
- * POSSIBILITY OF SUCH DAMAGE.
- *****************************************************************************/
-
-/**
- * Static Hash Table container that works in preallocated fixed size memory.
- *
- * @file qhasharr.h
- */
-
-#ifndef _QHASHARR_H
-#define _QHASHARR_H
-
-#include <stdlib.h>
-#include <stdbool.h>
-#include <stdint.h>
-#include "qtype.h"
-
-#ifdef __cplusplus
-extern "C" {
-#endif
-
-/* tunable knobs */
-#define _Q_HASHARR_KEYSIZE (16)    /*!< knob for maximum key size. */
-#define _Q_HASHARR_VALUESIZE (32)  /*!< knob for maximum data size in a slot. */
-
-/* types */
-typedef struct qhasharr_slot_s qhasharr_slot_t;
-typedef struct qhasharr_data_s qhasharr_data_t;
-typedef struct qhasharr_s qhasharr_t;
-
-/* public functions */
-extern qhasharr_t *qhasharr(void *memory, size_t memsize);
-extern size_t qhasharr_calculate_memsize(int max);
-
-/**
- * qhasharr internal data slot structure
- */
-struct qhasharr_slot_s {
-    short  count;   /*!< hash collision counter. 0 indicates empty slot,
-                     -1 is used for collision resolution, -2 is used for
-                     indicating linked block */
-    uint32_t  hash; /*!< key hash. we use FNV32 */
-
-    uint8_t size;   /*!< value size in this slot*/
-    int link;       /*!< next link */
-
-    union {
-        /*!< key/value data */
-        struct _Q_HASHARR_SLOT_KEYVAL {
-            unsigned char value[_Q_HASHARR_VALUESIZE];  /*!< value */
-
-            char key[_Q_HASHARR_KEYSIZE];  /*!< key string, can be cut */
-            uint16_t  keylen;              /*!< original key length */
-            unsigned char keymd5[16];      /*!< md5 hash of the key */
-        } pair;
-
-        /*!< extended data block, used only when the count value is -2 */
-        struct _Q_HASHARR_SLOT_EXT {
-            unsigned char value[sizeof(struct _Q_HASHARR_SLOT_KEYVAL)];
-        } ext;
-    } data;
-};
-
-/**
- * qhasharr memory structure
- */
-struct qhasharr_data_s {
-    int maxslots;       /*!< number of maximum slots */
-    int usedslots;      /*!< number of used slots */
-    int num;            /*!< number of stored keys */
-};
-
-/**
- * qhasharr container object
- */
-struct qhasharr_s {
-    /* encapsulated member functions */
-    bool (*put_by_obj) (qhasharr_t *tbl, const void *key, size_t key_size, 
-            const void *value, size_t size);
-    bool (*put) (qhasharr_t *tbl, const char *key, const void *value,
-                 size_t size);
-    bool (*putstr) (qhasharr_t *tbl, const char *key, const char *str);
-    bool (*putstrf) (qhasharr_t *tbl, const char *key, const char *format, ...);
-    bool (*putint) (qhasharr_t *tbl, const char *key, int64_t num);
-
-    void *(*get_by_obj) (qhasharr_t *tbl, const void *key, size_t key_size, 
-            size_t *size);
-    void *(*get) (qhasharr_t *tbl, const char *key, size_t *size);
-    char *(*getstr) (qhasharr_t *tbl, const char *key);
-    int64_t (*getint) (qhasharr_t *tbl, const char *key);
-    bool (*getnext) (qhasharr_t *tbl, qnobj_t *obj, int *idx);
-
-    char *(*printobj) (const void *object, size_t object_size);
-
-    bool (*remove_by_obj) (qhasharr_t *tbl, const void *key, size_t key_size);
-    bool (*remove) (qhasharr_t *tbl, const char *key);
-    bool (*remove_by_idx) (qhasharr_t *tbl, int idx);
-
-    int  (*size) (qhasharr_t *tbl, int *maxslots, int *usedslots);
-    void (*clear) (qhasharr_t *tbl);
-    bool (*debug) (qhasharr_t *tbl, FILE *out);
-
-    void (*free) (qhasharr_t *tbl);
-
-    /* private variables */
-    qhasharr_data_t *data;
-
-#ifdef BUILD_DEBUG
-    char debug_key_msg[_Q_HASHARR_KEYSIZE*2+2+1]; // "0x" + '\0'
-#endif
-};
-
-#ifdef __cplusplus
-}
-#endif
-
-#endif /*_QHASHARR_H */
-
-=======
 /******************************************************************************
  * qLibc
  *
@@ -207,28 +62,38 @@
  */
 struct qhasharr_s {
     /* encapsulated member functions */
+    bool (*put_by_obj) (qhasharr_t *tbl, const void *key, size_t key_size,
+            const void *value, size_t size);
     bool (*put) (qhasharr_t *tbl, const char *key, const void *value,
                  size_t size);
     bool (*putstr) (qhasharr_t *tbl, const char *key, const char *str);
     bool (*putstrf) (qhasharr_t *tbl, const char *key, const char *format, ...);
     bool (*putint) (qhasharr_t *tbl, const char *key, int64_t num);
 
+    void *(*get_by_obj) (qhasharr_t *tbl, const void *key, size_t key_size,
+            size_t *size);
     void *(*get) (qhasharr_t *tbl, const char *key, size_t *size);
     char *(*getstr) (qhasharr_t *tbl, const char *key);
     int64_t (*getint) (qhasharr_t *tbl, const char *key);
     bool (*getnext) (qhasharr_t *tbl, qhasharr_obj_t *obj, int *idx);
 
+    bool (*remove_by_obj) (qhasharr_t *tbl, const void *key, size_t key_size);
     bool (*remove) (qhasharr_t *tbl, const char *key);
     bool (*remove_by_idx) (qhasharr_t *tbl, int idx);
 
     int  (*size) (qhasharr_t *tbl, int *maxslots, int *usedslots);
     void (*clear) (qhasharr_t *tbl);
     bool (*debug) (qhasharr_t *tbl, FILE *out);
+    char *(*printobj) (const void *data, size_t data_size);
 
     void (*free) (qhasharr_t *tbl);
 
     /* private variables */
     qhasharr_data_t *data;
+
+#ifdef BUILD_DEBUG
+    char debug_key_msg[Q_HASHARR_KEYSIZE*2+2+1]; // "0x" + '\0'
+#endif
 };
 
 /**
@@ -274,6 +139,7 @@
  */
 struct qhasharr_obj_s {
     char *name;         /*!< object name */
+    size_t name_size;   /*!< object name size */
     void *data;         /*!< data */
     size_t size;        /*!< data size */
 };
@@ -282,5 +148,4 @@
 }
 #endif
 
-#endif /* QHASHARR_H */
->>>>>>> 699f1748
+#endif /* QHASHARR_H */