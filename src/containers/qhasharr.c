/******************************************************************************
 * qLibc
 *
 * Copyright (c) 2010-2015 Seungyoung Kim.
 * All rights reserved.
 *
 * Redistribution and use in source and binary forms, with or without
 * modification, are permitted provided that the following conditions are met:
 *
 * 1. Redistributions of source code must retain the above copyright notice,
 *    this list of conditions and the following disclaimer.
 * 2. Redistributions in binary form must reproduce the above copyright notice,
 *    this list of conditions and the following disclaimer in the documentation
 *    and/or other materials provided with the distribution.
 *
 * THIS SOFTWARE IS PROVIDED BY THE COPYRIGHT HOLDERS AND CONTRIBUTORS "AS IS"
 * AND ANY EXPRESS OR IMPLIED WARRANTIES, INCLUDING, BUT NOT LIMITED TO, THE
 * IMPLIED WARRANTIES OF MERCHANTABILITY AND FITNESS FOR A PARTICULAR PURPOSE
 * ARE DISCLAIMED. IN NO EVENT SHALL THE COPYRIGHT OWNER OR CONTRIBUTORS BE
 * LIABLE FOR ANY DIRECT, INDIRECT, INCIDENTAL, SPECIAL, EXEMPLARY, OR
 * CONSEQUENTIAL DAMAGES (INCLUDING, BUT NOT LIMITED TO, PROCUREMENT OF
 * SUBSTITUTE GOODS OR SERVICES; LOSS OF USE, DATA, OR PROFITS; OR BUSINESS
 * INTERRUPTION) HOWEVER CAUSED AND ON ANY THEORY OF LIABILITY, WHETHER IN
 * CONTRACT, STRICT LIABILITY, OR TORT (INCLUDING NEGLIGENCE OR OTHERWISE)
 * ARISING IN ANY WAY OUT OF THE USE OF THIS SOFTWARE, EVEN IF ADVISED OF THE
 * POSSIBILITY OF SUCH DAMAGE.
 *****************************************************************************/

/**
 * @file qhasharr.c Static(array) hash-table implementation.
 *
 * qhasharr implements a hash-table which maps keys to values and stores into
 * fixed size static memory like shared-memory and memory-mapped file.
 * The creator qhasharr() initializes static memory to makes small slots in it.
 * The default slot size factors are defined in Q_HASHARR_KEYSIZE and
 * Q_HASHARR_VALUESIZE. And they are applied at compile time.
 *
 * The value part of an element will be stored across several slots if it's size
 * exceeds the slot size. But the key part of an element will be truncated if
 * the size exceeds and it's length and more complex MD5 hash value will be
 * stored with the key. So to look up a particular key, first we find an element
 * which has same hash value. If the key was not truncated, we just do key
 * comparison. But if the key was truncated because it's length exceeds, we do
 * both md5 and key comparison(only stored size) to verify that the key is same.
 * So please be aware of that, theoretically there is a possibility we pick
 * wrong element in case a key exceeds the limit, has same length and MD5 hash
 * with lookup key. But this possibility is very low and almost zero in practice.
 *
 * qhasharr hash-table does not provide thread-safe handling intentionally and
 * let users determine whether to provide locking mechanism or not, depending on
 * the use cases. When there's race conditions expected, you should provide a
 * shared resource control using mutex or semaphore to make sure data gets
 * updated by one instance at a time.
 *
 * @code
 *  [Data Structure Diagram]
 *
 *  +--[Static Flat Memory Area]-----------------------------------------------+
 *  | +-[Header]---------+ +-[Slot 0]---+ +-[Slot 1]---+        +-[Slot N]---+ |
 *  | |Private table data| |KEY A|DATA A| |KEY B|DATA B|  ....  |KEY N|DATA N| |
 *  | +------------------+ +------------+ +------------+        +------------+ |
 *  +--------------------------------------------------------------------------+
 *
 *  Below diagram shows how a big value is stored.
 *  +--[Static Flat Memory Area------------------------------------------------+
 *  | +--------+ +-[Slot 0]---+ +-[Slot 1]---+ +-[Slot 2]---+ +-[Slot 3]-----+ |
 *  | |TBL INFO| |KEY A|DATA A| |DATA A cont.| |KEY B|DATA B| |DATA A cont.  | |
 *  | +--------+ +------------+ +------------+ +------------+ +--------------+ |
 *  |                      ^~~link~~^     ^~~~~~~~~~link~~~~~~~~~^             |
 *  +--------------------------------------------------------------------------+
 * @endcode
 *
 * @code
 *  // initialize hash-table.
 *  char memory[1000 * 10];
 *  qhasharr_t *tbl = qhasharr(memory, sizeof(memory));
 *  if(tbl == NULL) return;
 *
 *  // insert elements (key duplication does not allowed)
 *  tbl->putstr(tbl, "e1", "a");
 *  tbl->putstr(tbl, "e2", "b");
 *  tbl->putstr(tbl, "e3", "c");
 *
 *  // debug print out
 *  tbl->debug(tbl, stdout);
 *
 *  char *e2 = tbl->getstr(tbl, "e2");
 *  if(e2 != NULL) {
 *     printf("getstr('e2') : %s\n", e2);
 *     free(e2);
 *  }
 *
 *  // Release reference object.
 *  tbl->free(tbl);
 * @endcode
 *
 * An example for using hash table over shared memory.
 *
 * @code
 *  [CREATOR SIDE]
 *  int maxslots = 1000;
 *  int memsize = qhasharr_calculate_memsize(maxslots);
 *
 *  // create shared memory
 *  int shmid = qshm_init("/tmp/some_id_file", 'q', memsize, true);
 *  if(shmid < 0) return -1; // creation failed
 *  void *memory = qshm_get(shmid);
 *
 *  // initialize hash-table
 *  qhasharr_t *tbl = qhasharr(memory, memsize);
 *  if(hasharr == NULL) return -1;
 *
 *  (...your codes with your own locking mechanism...)
 *
 *  // Release reference object
 *  tbl->free(tbl);
 *
 *  // destroy shared memory
 *  qshm_free(shmid);
 *
 *  [USER SIDE]
 *  int shmid = qshm_getid("/tmp/some_id_file", 'q');
 *
 *  // get shared memory
 *  void *memory = qshm_get(shmid);
 *
 *  // map existing memory into table
 *  qhasharr_t *tbl = qhasharr(memory, 0);
 *
 *  (...your codes with your own locking mechanism...)
 *
 *  // Release reference object
 *  tbl->free(tbl);
 * @endcode
 */

#include <stdio.h>
#include <stdlib.h>
#include <stdbool.h>
#include <stdint.h>
#include <inttypes.h>
#include <stdarg.h>
#include <string.h>
#include <errno.h>
#include <ctype.h>
#include "qinternal.h"
#include "utilities/qhash.h"
#include "containers/qhasharr.h"

#ifndef _DOXYGEN_SKIP

static qhasharr_slot_t* _get_slots(qhasharr_t *tbl);
static bool put_by_obj(qhasharr_t *tbl, const void *key, size_t key_size, 
        const void *value, size_t size);
static bool put(qhasharr_t *tbl, const char *key, const void *value,
                size_t size);
static bool putstr(qhasharr_t *tbl, const char *key, const char *str);
static bool putstrf(qhasharr_t *tbl, const char *key, const char *format, ...);
static bool putint(qhasharr_t *tbl, const char *key, int64_t num);

static void *get_by_obj(qhasharr_t *tbl, const void *key, size_t key_size, 
        size_t *size);
static void *get(qhasharr_t *tbl, const char *key, size_t *size);
static char *getstr(qhasharr_t *tbl, const char *key);
static int64_t getint(qhasharr_t *tbl, const char *key);
static bool getnext(qhasharr_t *tbl, qhasharr_obj_t *obj, int *idx);

static char *_print_object(const void *data, size_t data_size);

static bool remove_by_obj(qhasharr_t *tbl, const void *key, size_t key_size);
static bool remove_(qhasharr_t *tbl, const char *key);
static bool remove_by_idx(qhasharr_t *tbl, int idx);

static int size(qhasharr_t *tbl, int *maxslots, int *usedslots);
static void clear(qhasharr_t *tbl);
static bool debug(qhasharr_t *tbl, FILE *out);

static void free_(qhasharr_t *tbl);

// internal usages
static int _find_empty(qhasharr_t *tbl, int startidx);
static int _get_idx(qhasharr_t *tbl, const void *key, size_t key_size, 
        unsigned int hash);
static void *_get_data(qhasharr_t *tbl, int idx, size_t *size);
static bool _put_data(qhasharr_t *tbl, int idx, unsigned int hash,
                      const void *key, size_t key_size, const void *value, 
                      size_t size, int count);
static bool _copy_slot(qhasharr_t *tbl, int idx1, int idx2);
static bool _remove_slot(qhasharr_t *tbl, int idx);
static bool _remove_data(qhasharr_t *tbl, int idx);
#ifdef BUILD_DEBUG
static const char *_print_key(qhasharr_t *tbl, const void *key, 
        size_t key_size);
#endif

#endif

/**
 * Get how much memory is needed for N slots.
 *
 * @param max       a number of maximum internal slots
 *
 * @return memory size needed
 *
 * @note
 *  This can be used for calculating minimum memory size for N slots.
 */
size_t qhasharr_calculate_memsize(int max) {
    size_t memsize = sizeof(qhasharr_data_t)
            + (sizeof(qhasharr_slot_t) * (max));
    return memsize;
}

/**
 * Initialize static hash table
 *
 * @param memory    a pointer of data memory.
 * @param memsize   a size of data memory, 0 for using existing data.
 *
 * @return qhasharr_t container pointer, otherwise returns NULL.
 * @retval errno  will be set in error condition.
 *  - EINVAL : Assigned memory is too small. It must bigger enough to allocate
 *  at least 1 slot.
 *
 * @code
 *  // initialize hash-table with 100 slots.
 *  // A single element can take several slots.
 *  char memory[112 * 100];
 *
 *  // Initialize new table.
 *  qhasharr_t *tbl = qhasharr(memory, sizeof(memory));
 *
 *  // Use existing table.
 *  qhasharr_t *tbl2 = qhasharr(memory, 0);
 * @endcode
 */
qhasharr_t *qhasharr(void *memory, size_t memsize) {
    // Structure memory.
    qhasharr_data_t *data = (qhasharr_data_t *) memory;

    // Initialize data if memsize is set or use existing data.
    if (memsize > 0) {
        // calculate max
        int maxslots = (memsize - sizeof(qhasharr_data_t))
                / sizeof(qhasharr_slot_t);
        if (maxslots < 1 || memsize <= sizeof(qhasharr_t)) {
            errno = EINVAL;
            return NULL;
        }

        // Set memory.
        memset((void *) data, 0, memsize);
        data->maxslots = maxslots;
        data->usedslots = 0;
        data->num = 0;
    }

    // Create the table object.
    qhasharr_t *tbl = (qhasharr_t *) malloc(sizeof(qhasharr_t));
    if (tbl == NULL) {
        errno = ENOMEM;
        return NULL;
    }
    memset((void *) tbl, 0, sizeof(qhasharr_t));

    // assign methods
    tbl->put_by_obj = put_by_obj;
    tbl->put = put;
    tbl->putstr = putstr;
    tbl->putstrf = putstrf;
    tbl->putint = putint;

    tbl->get_by_obj = get_by_obj;
    tbl->get = get;
    tbl->getstr = getstr;
    tbl->getint = getint;
    tbl->getnext = getnext;

    tbl->remove_by_obj = remove_by_obj;
    tbl->remove = remove_;
    tbl->remove_by_idx = remove_by_idx;

    tbl->size = size;
    tbl->clear = clear;
    tbl->debug = debug;
    tbl->printobj = _print_object;

    tbl->free = free_;

    tbl->data = data;

    return tbl;
}

static qhasharr_slot_t* _get_slots(qhasharr_t *tbl) {
    return (qhasharr_slot_t*) ((char*) (tbl->data) + sizeof(qhasharr_data_t));
}

/**
 * qhasharr->put(): Put an object into this table.
 *
 * @param tbl       qhasharr_t container pointer.
 * @param key       key string
 * @param value     value object data
 * @param size      size of value
 *
 * @return true if successful, otherwise returns false
 * @retval errno will be set in error condition.
 *  - ENOBUFS   : Table doesn't have enough space to store the object.
 *  - EINVAL    : Invalid argument.
 *  - EFAULT    : Unexpected error. Data structure is not constant.
 */
static bool put(qhasharr_t *tbl, const char *key, const void *value,
                size_t size) {
    return put_by_obj(tbl, key, strlen(key), value, size);
}

/**
 * qhasharr->put_by_obj(): Put an object into this table by key object.
 *
 * @param tbl           qhasharr_t container pointer.
 * @param key           value object key
 * @param key_size      size of key
 * @param value         value object data
 * @param size          size of value
 *
 * @return true if successful, otherwise returns false
 * @retval errno will be set in error condition.
 *  - ENOBUFS   : Table doesn't have enough space to store the object.
 *  - EINVAL    : Invalid argument.
 *  - EFAULT    : Unexpected error. Data structure is not constant.
 */
static bool put_by_obj(qhasharr_t *tbl, const void *key, size_t key_size, 
        const void *value, size_t size) {
    if (tbl == NULL || key == NULL || value == NULL) {
        errno = EINVAL;
        return false;
    }

    qhasharr_data_t *data = tbl->data;
    qhasharr_slot_t *tblslots = _get_slots(tbl);

    // check full
    if (data->usedslots >= data->maxslots) {
        DEBUG("hasharr: put %s - FULL", _print_key(tbl, key, key_size));
        errno = ENOBUFS;
        return false;
    }

    // get hash integer
    unsigned int hash = qhashmurmur3_32(key, key_size) % data->maxslots;

    // check, is slot empty
    if (tblslots[hash].count == 0) {  // empty slot
        // put data
        if (_put_data(tbl, hash, hash, key, key_size, value, size, 1) == false) {
            DEBUG("hasharr: FAILED put(new) %s", _print_key(tbl, key, key_size));
            return false;
<<<<<<< HEAD
        } DEBUG("hasharr: put(new) %s (idx=%d,hash=%u,tot=%d)",
                _print_key(tbl, key, key_size), hash, hash, data->usedslots);
=======
        }DEBUG("hasharr: put(new) %s (idx=%d,hash=%u,tot=%d)", key, hash, hash,
               data->usedslots);
>>>>>>> 699f1748
    } else if (tblslots[hash].count > 0) {  // same key or hash collision
        // check same key;
        int idx = _get_idx(tbl, key, key_size, hash);
        if (idx >= 0) {  // same key
            // remove and recall
            remove_by_obj(tbl, key, key_size);
            return put(tbl, key, value, size);
        } else {  // no same key, just hash collision
            // find empty slot
            int idx = _find_empty(tbl, hash);
            if (idx < 0) {
                errno = ENOBUFS;
                return false;
            }

            // put data. -1 is used for collision resolution (idx != hash);
            if (_put_data(tbl, idx, hash, key, key_size, value, size, -1) == false) {
                DEBUG("hasharr: FAILED put(col) %s", _print_key(tbl, key, key_size));
                return false;
            }

            // increase counter from leading slot
            tblslots[hash].count++;

<<<<<<< HEAD
            DEBUG("hasharr: put(col) %s (idx=%d,hash=%u,tot=%d)",
                    _print_key(tbl, key, key_size), idx, hash, data->usedslots);
=======
            DEBUG("hasharr: put(col) %s (idx=%d,hash=%u,tot=%d)", key, idx,
                  hash, data->usedslots);
>>>>>>> 699f1748
        }
    } else {
        // in case of -1 or -2, move it. -1 used for collision resolution,
        // -2 used for extended value data.

        // find empty slot
        int idx = _find_empty(tbl, hash + 1);
        if (idx < 0) {
            errno = ENOBUFS;
            return false;
        }

        // move dup slot to empty
        _copy_slot(tbl, idx, hash);
        _remove_slot(tbl, hash);

        // if moved slot is extended data slot, adjust the link chain from the mother.
        if (tblslots[idx].count == -2) {
            tblslots[tblslots[idx].hash].link = idx;
            if (tblslots[idx].link != -1) {
                tblslots[tblslots[idx].link].hash = idx;
            }
        }

        // store data
        if (_put_data(tbl, hash, hash, key, key_size, value, size, 1) == false) {
            DEBUG("hasharr: FAILED put(swp) %s", _print_key(tbl, key, key_size));
            return false;
        }

<<<<<<< HEAD
        DEBUG("hasharr: put(swp) %s (idx=%u,hash=%u,tot=%d)",
                _print_key(tbl, key, key_size), hash, hash, data->usedslots);
=======
        DEBUG("hasharr: put(swp) %s (idx=%u,hash=%u,tot=%d)", key, hash, hash,
              data->usedslots);
>>>>>>> 699f1748
    }

    return true;
}

/**
 * qhasharr->putstr(): Put a string into this table
 *
 * @param tbl       qhasharr_t container pointer.
 * @param key       key string.
 * @param value     string data.
 *
 * @return true if successful, otherwise returns false
 * @retval errno will be set in error condition.
 *  - ENOBUFS   : Table doesn't have enough space to store the object.
 *  - EINVAL    : Invalid argument.
 *  - EFAULT    : Unexpected error. Data structure is not constant.
 */
static bool putstr(qhasharr_t *tbl, const char *key, const char *str) {
    int size = (str != NULL) ? (strlen(str) + 1) : 0;
    return put(tbl, key, (void *) str, size);
}

/**
 * qhasharr->putstrf(): Put a formatted string into this table.
 *
 * @param tbl       qhasharr_t container pointer.
 * @param key       key name.
 * @param format    formatted string data.
 *
 * @return true if successful, otherwise returns false.
 * @retval errno will be set in error condition.
 *  - ENOBUFS   : Table doesn't have enough space to store the object.
 *  - ENOMEM    : System memory allocation failure.
 *  - EINVAL    : Invalid argument.
 *  - EFAULT    : Unexpected error. Data structure is not constant.
 */
static bool putstrf(qhasharr_t *tbl, const char *key, const char *format, ...) {
    char *str;
    DYNAMIC_VSPRINTF(str, format);
    if (str == NULL) {
        errno = ENOMEM;
        return false;
    }

    bool ret = putstr(tbl, key, str);
    free(str);
    return ret;
}

/**
 * qhasharr->putint(): Put an integer into this table as string type.
 *
 * @param tbl       qhasharr_t container pointer.
 * @param key       key string
 * @param value     value integer
 *
 * @return true if successful, otherwise returns false
 * @retval errno will be set in error condition.
 *  - ENOBUFS   : Table doesn't have enough space to store the object.
 *  - EINVAL    : Invalid argument.
 *  - EFAULT    : Unexpected error. Data structure is not constant.
 *
 * @note
 * The integer will be converted to a string object and stored as string object.
 */
static bool putint(qhasharr_t *tbl, const char *key, int64_t num) {
    char str[20 + 1];
    snprintf(str, sizeof(str), "%"PRId64, num);
    return putstr(tbl, key, str);
}

/**
 * qhasharr->get(): Get an object from this table
 *
 * @param tbl       qhasharr_t container pointer.
 * @param key       key string
 * @param size      if not NULL, oject size will be stored
 *
 * @return malloced object pointer if successful, otherwise(not found)
 *  returns NULL
 * @retval errno will be set in error condition.
 *  - ENOENT    : No such key found.
 *  - EINVAL    : Invalid argument.
 *  - ENOMEM    : Memory allocation failed.
 *
 * @note
 * returned object must be freed after done using.
 */
static void *get(qhasharr_t *tbl, const char *key, size_t *size) {
    return get_by_obj(tbl, key, strlen(key), size);
}

/**
 * qhasharr->get_by_obj(): Get an object from this table by key object
 *
 * @param tbl           qhasharr_t container pointer.
 * @param key           value object key
 * @param key_size      size of key
 * @param size          if not NULL, oject size will be stored
 *
 * @return malloced object pointer if successful, otherwise(not found)
 *  returns NULL
 * @retval errno will be set in error condition.
 *  - ENOENT    : No such key found.
 *  - EINVAL    : Invalid argument.
 *  - ENOMEM    : Memory allocation failed.
 *
 * @note
 * returned object must be freed after done using.
 */
static void *get_by_obj(qhasharr_t *tbl, const void *key, size_t key_size, 
        size_t *size) {
    if (tbl == NULL || key == NULL) {
        errno = EINVAL;
        return NULL;
    }

    qhasharr_data_t *data = tbl->data;

    // get hash integer
    unsigned int hash = qhashmurmur3_32(key, key_size) % data->maxslots;

    int idx = _get_idx(tbl, key, key_size, hash);
    if (idx < 0) {
        errno = ENOENT;
        return NULL;
    }

    return _get_data(tbl, idx, size);
}

/**
 * qhasharr->getstr(): Finds an object with given name and returns as
 * string type.
 *
 * @param tbl       qhasharr_t container pointer.
 * @param key       key string
 *
 * @return string pointer if successful, otherwise(not found) returns NULL
 * @retval errno will be set in error condition.
 *  - ENOENT    : No such key found.
 *  - EINVAL    : Invalid argument.
 *  - ENOMEM    : Memory allocation failed.
 *
 * @note
 * returned object must be freed after done using.
 */
static char *getstr(qhasharr_t *tbl, const char *key) {
    return (char *) get(tbl, key, NULL);
}

/**
 * qhasharr->getint(): Finds an object with given name and returns as
 * integer type.
 *
 * @param tbl       qhasharr_t container pointer.
 * @param key       key string
 *
 * @return value integer if successful, otherwise(not found) returns 0
 * @retval errno will be set in error condition.
 *  - ENOENT    : No such key found.
 *  - EINVAL    : Invalid argument.
 *  - ENOMEM    : Memory allocation failed.
 */
static int64_t getint(qhasharr_t *tbl, const char *key) {
    int64_t num = 0;
    char *str = getstr(tbl, key);
    if (str != NULL) {
        num = atoll(str);
        free(str);
    }

    return num;
}

/**
 * qhasharr->getnext(): Get next element.
 *
 * @param tbl       qhasharr_t container pointer.
 * @param idx       index pointer
 *
 * @return key name string if successful, otherwise(end of table) returns NULL
 * @retval errno will be set in error condition.
 *  - ENOENT    : No next element.
 *  - EINVAL    : Invald argument.
 *  - ENOMEM    : Memory allocation failed.
 *
 * @code
 *  int idx = 0;
<<<<<<< HEAD
 *  qnobj_t obj;
 *  while(tbl->getnext(tbl, &obj, &idx) == true) { 
 *    char *obj_name = tbl->printobj(obj.name);
 *    char *obj_data = tbl->printobj(obj.data);
 *    printf("NAME=%s, NAME_SIZE=%zu, DATA=%s, SIZE=%zu\n",
 *           obj_name, obj.name_size, obj_data, obj.size);
 *    free(obj_name);
 *    free(obj_data);
=======
 *  qhasharr_obj_t obj;
 *  while(tbl->getnext(tbl, &obj, &idx) == true) {
 *    printf("NAME=%s, DATA=%s, SIZE=%zu\n",
 *           obj.name, (char*)obj.data, obj.size);
>>>>>>> 699f1748
 *    free(obj.name);
 *    free(obj.data);
 *  }
 * @endcode
 *
 * @note
 *  Please be aware a key name will be returned with truncated length
 *  because key name gets truncated if it doesn't fit into slot size,
 *  Q_HASHARR_KEYSIZE.
 */
static bool getnext(qhasharr_t *tbl, qhasharr_obj_t *obj, int *idx) {
    if (tbl == NULL || obj == NULL || idx == NULL) {
        errno = EINVAL;
        return NULL;
    }

    qhasharr_data_t *data = tbl->data;
    qhasharr_slot_t *tblslots = _get_slots(tbl);

    for (; *idx < data->maxslots; (*idx)++) {
        if (tblslots[*idx].count == 0 || tblslots[*idx].count == -2) {
            continue;
        }

        size_t keylen = tblslots[*idx].data.pair.keylen;
        if (keylen > Q_HASHARR_KEYSIZE)
            keylen = Q_HASHARR_KEYSIZE;

        obj->name = (char *) malloc(keylen + 1);
        if (obj->name == NULL) {
            errno = ENOMEM;
            return false;
        }
        memcpy(obj->name, tblslots[*idx].data.pair.key, keylen);
        obj->name[keylen] = '\0';
        obj->name_size = keylen + 1;

        obj->data = _get_data(tbl, *idx, &obj->size);
        if (obj->data == NULL) {
            free(obj->name);
            errno = ENOMEM;
            return false;
        }

        *idx += 1;
        return true;
    }

    errno = ENOENT;
    return false;
}

/**
 * qhasharr->printobj(): Print object to string.
 *
 * @param data          object data
 * @param data_size     object data size
 *
 * @return name string if successful, otherwise returns NULL
 * @retval errno will be set in error condition.
 *  - EINVAL    : Invald argument.
 *  - ENOMEM    : Memory allocation failed.
 *
 * @code
 *  int idx = 0;
 *  qnobj_t obj;
 *  while(tbl->getnext(tbl, &obj, &idx) == true) { 
 *    char *obj_name = tbl->printobj(obj.name);
 *    char *obj_data = tbl->printobj(obj.data);
 *    printf("NAME=%s, NAME_SIZE=%zu, DATA=%s, SIZE=%zu\n",
 *           obj_name, obj.name_size, obj_data, obj.size);
 *    free(obj_name);
 *    free(obj_data);
 *    free(obj.name);
 *    free(obj.data);
 *  }
 * @endcode
 *
 * @note
 *  Please be aware that return pointer must be free.
 */

static char *_print_object(const void *data, size_t data_size) {
    if (data == NULL) {
        errno = EINVAL;
        return NULL;
    }
    int i;
    // "0x" + '\0'
    char *str = (char *)calloc(data_size * 2 + 2 + 1, sizeof(char));
    if (str == NULL) {
        errno = ENOMEM;
        return NULL;
    }
    memcpy(str, data, data_size);
    bool is_printable = true;
    for (i = 0; i < data_size - 1; i++) {
        if (!isprint(str[i])) {
            is_printable = false;
            break;
        }
    }
    if (str[i] != '\0')
            is_printable = false;
    if (!is_printable) {
        char *key_string = (char *)data;
        str[0] = '0';
        str[1] = 'x';
        for (i = 0; i < data_size - 1; i++)
            sprintf(str + i*2 + 2, "%02X", key_string[i]);
    }
    return str;
}

/**
 * qhasharr->remove(): Remove an object from this table.
 *
 * @param tbl       qhasharr_t container pointer.
 * @param key       key string
 *
 * @return true if successful, otherwise(not found) returns false
 * @retval errno will be set in error condition.
 *  - ENOENT    : No such key found.
 *  - EINVAL    : Invald argument.
 *  - EFAULT    : Unexpected error. Data structure is not constant.
 */
static bool remove_(qhasharr_t *tbl, const char *key) {
    return remove_by_obj(tbl, key, strlen(key));
}

/**
 * qhasharr->remove_by_obj(): Remove an object from this table by key object.
 *
 * @param tbl       qhasharr_t container pointer.
 * @param key_size  size of key
 * @param value     value object data
 *
 * @return true if successful, otherwise(not found) returns false
 * @retval errno will be set in error condition.
 *  - ENOENT    : No such key found.
 *  - EINVAL    : Invald argument.
 *  - EFAULT        : Unexpected error. Data structure is not constant.
 */
static bool remove_by_obj(qhasharr_t *tbl, const void *key, size_t key_size) {
    if (tbl == NULL || key == NULL) {
        errno = EINVAL;
        return false;
    }

    qhasharr_data_t *data = tbl->data;

    // get hash integer
    unsigned int hash = qhashmurmur3_32(key, key_size) % data->maxslots;
    int idx = _get_idx(tbl, key, key_size, hash);
    if (idx < 0) {
<<<<<<< HEAD
        DEBUG("not found %s", _print_key(tbl, key, key_size));
=======
        DEBUG("key(%s) not found.", key);
>>>>>>> 699f1748
        errno = ENOENT;
        return false;
    }

    return remove_by_idx(tbl, idx);
}

/**
 * qhasharr->remove_by_idx(): Remove an object from this table by index number.
 *
 * @param tbl       qhasharr_t container pointer.
 * @param key       key string
 *
 * @return true if successful, otherwise(not found) returns false
 * @retval errno will be set in error condition.
 *  - ENOENT    : Index is not pointing a valid object.
 *  - EINVAL    : Invald argument.
 *  - EFAULT    : Unexpected error. Data structure is not constant.
 *
 * @code
 *  int idx = 0;
 *  qhasharr_obj_t obj;
 *  while(tbl->getnext(tbl, &obj, &idx) == true) {
 *    if (condition_to_remove) {
 *      idx--;  // adjust index by -1
 *      remove_by_idx(idx);
 *    }
 *    free(obj.name);
 *    free(obj.data);
 *  }
 * @endcode
 *
 * @note
 * This function is to remove an object in getnext() traversal loop without
 * knowing the object name but index value. When key names are longer than
 * defined size, the keys are stored with truncation with their fingerprint,
 * so this method provides a way to remove those keys.
 * getnext() returns actual index + 1(pointing next slot of current finding),
 * so you need to adjust it by -1 for the valid index number. And once you
 * remove object by this method, rewind idx by -1 before calling getnext()
 * because collision objects can be moved back to removed index again, so
 * by adjusting index by -1, getnext() can continue search from the removed
 * slot index again. Please refer an example code.
 */
static bool remove_by_idx(qhasharr_t *tbl, int idx) {
    if (idx < 0) {
        DEBUG("Invalid index range, %d", idx);
        errno = EINVAL;
        ;
        return false;
    }

    qhasharr_data_t *data = tbl->data;
    qhasharr_slot_t *tblslots = _get_slots(tbl);

    if (tblslots[idx].count == 1) {
        // just remove
        _remove_data(tbl, idx);
<<<<<<< HEAD
        DEBUG("hasharr: rem %s (idx=%d,tot=%d)", _print_key(tbl, key, key_size), idx, data->usedslots);
=======
        DEBUG("hasharr: remove_by_idx (idx=%d,tot=%d)", idx, data->usedslots);
>>>>>>> 699f1748
    } else if (tblslots[idx].count > 1) {  // leading slot and has collision
        // find the collision key
        int idx2;
        for (idx2 = idx + 1;; idx2++) {
            if (idx2 >= data->maxslots)
                idx2 = 0;
            if (idx2 == idx) {
<<<<<<< HEAD
                DEBUG("hasharr: [BUG] failed to remove dup key %s.",
                        _print_key(tbl, key, key_size));
=======
                DEBUG("hasharr: [BUG] failed to remove dup key at %d.", idx);
>>>>>>> 699f1748
                errno = EFAULT;
                return false;
            }
            if (tblslots[idx2].count == -1
                    && tblslots[idx2].hash == tblslots[idx].hash) {
                break;
            }
        }

        // move to leading slot
        int backupcount = tblslots[idx].count;
        _remove_data(tbl, idx);  // remove leading data
        _copy_slot(tbl, idx, idx2);  // copy slot
        _remove_slot(tbl, idx2);  // remove moved slot

        tblslots[idx].count = backupcount - 1;  // adjust collision counter
        if (tblslots[idx].link != -1) {
            tblslots[tblslots[idx].link].hash = idx;
        }

<<<<<<< HEAD
        DEBUG("hasharr: rem(lead) %s (idx=%d,tot=%d)",
                _print_key(tbl, key, key_size), idx, data->usedslots);
    } else if (tblslots[idx].count == -1) {  // collision key
        // decrease counter from leading slot
        if (tblslots[tblslots[idx].hash].count <= 1) {
            DEBUG("hasharr: [BUG] failed to remove  %s. "
                    "counter of leading slot mismatch.", 
                    _print_key(tbl, key, key_size));
=======
        DEBUG("hasharr: remove_by_idx(lead) (idx=%d,tot=%d)", idx,
              data->usedslots);
    } else if (tblslots[idx].count == -1) {  // collision key
        // decrease counter from leading slot
        if (tblslots[tblslots[idx].hash].count <= 1) {
            DEBUG("hasharr: [BUG] failed to remove at %d. counter of leading slot mismatch.",
                  idx);
>>>>>>> 699f1748
            errno = EFAULT;
            return false;
        }
        tblslots[tblslots[idx].hash].count--;

        // remove data
        _remove_data(tbl, idx);
<<<<<<< HEAD
        DEBUG("hasharr: rem(dup) %s (idx=%d,tot=%d)", _print_key(tbl, key, key_size), idx, data->usedslots);
=======
        DEBUG("hasharr: remove_by_idx(dup) (idx=%d,tot=%d)", idx,
              data->usedslots);
>>>>>>> 699f1748
    } else {
        DEBUG("Index(%d) is not pointing a valid object", idx);
        errno = ENOENT;
        ;
        return false;
    }

    return true;
}

/**
 * qhasharr->size(): Returns the number of objects in this table.
 *
 * @param tbl       qhasharr_t container pointer.
 *
 * @return a number of elements stored.
 */
static int size(qhasharr_t *tbl, int *maxslots, int *usedslots) {
    if (tbl == NULL) {
        errno = EINVAL;
        return -1;
    }

    qhasharr_data_t *data = tbl->data;

    if (maxslots != NULL)
        *maxslots = data->maxslots;
    if (usedslots != NULL)
        *usedslots = data->usedslots;

    return data->num;
}

/**
 * qhasharr->clear(): Clears this table so that it contains no keys.
 *
 * @param tbl       qhasharr_t container pointer.
 *
 * @return true if successful, otherwise returns false.
 */
static void clear(qhasharr_t *tbl) {
    if (tbl == NULL) {
        errno = EINVAL;
        return;
    }

    qhasharr_data_t *data = tbl->data;
    qhasharr_slot_t *tblslots = _get_slots(tbl);

    if (data->usedslots == 0)
        return;

    data->usedslots = 0;
    data->num = 0;

    // clear memory
    memset((void *) tblslots, '\0', (data->maxslots * sizeof(qhasharr_slot_t)));
}

/**
 * qhasharr->debug(): Print hash table for debugging purpose
 *
 * @param tbl       qhasharr_t container pointer.
 * @param out       output stream
 *
 * @return true if successful, otherwise returns false
 * @retval errno will be set in error condition.
 *  - EIO       : Invalid output stream.
 */
static bool debug(qhasharr_t *tbl, FILE *out) {
    if (tbl == NULL) {
        errno = EINVAL;
        return false;
    }

    if (out == NULL) {
        errno = EIO;
        return false;
    }

    qhasharr_slot_t *tblslots = _get_slots(tbl);

    int idx = 0;
    qhasharr_obj_t obj;
    while (tbl->getnext(tbl, &obj, &idx) == true) {
        uint16_t keylen = tblslots[idx - 1].data.pair.keylen;
<<<<<<< HEAD
        char *obj_name = tbl->printobj(obj.name, obj.name_size);
        fprintf(out, "%s%s(%d)=", obj_name,
                (keylen > _Q_HASHARR_KEYSIZE) ? "..." : "", keylen);
        _q_humanOut(out, obj.data, obj.size, MAX_HUMANOUT);
=======
        fprintf(out, "%s%s(%d)=", obj.name,
                (keylen > Q_HASHARR_KEYSIZE) ? "..." : "", keylen);
        _q_textout(out, obj.data, obj.size, MAX_HUMANOUT);
>>>>>>> 699f1748
        fprintf(out, " (%zu)\n", obj.size);

        free(obj_name);
        free(obj.name);
        free(obj.data);
    }

#ifdef BUILD_DEBUG
    qhasharr_data_t *data = tbl->data;
    fprintf(out, "%d elements (slot %d used/%d total)\n",
            data->num, data->usedslots, data->maxslots);
    for (idx = 0; idx < data->maxslots; idx++) {
        if (tblslots[idx].count == 0) continue;

        fprintf(out, "slot=%d,type=", idx);
        if (tblslots[idx].count == -2) {
            fprintf(out, "EXTEND,prev=%d,next=%d,data=",
                    tblslots[idx].hash, tblslots[idx].link);
            _q_textout(out,
                    tblslots[idx].data.ext.value,
                    tblslots[idx].size,
                    MAX_HUMANOUT);
            fprintf(out, ",size=%d", tblslots[idx].size);
        } else {
            fprintf(out, "%s", (tblslots[idx].count == -1)?"COLISN":"NORMAL");
            fprintf(out, ",count=%d,hash=%u,key=",
                    tblslots[idx].count, tblslots[idx].hash);
<<<<<<< HEAD
#if 0
            _q_humanOut(out,
=======
            _q_textout(out,
>>>>>>> 699f1748
                    tblslots[idx].data.pair.key,
                    (tblslots[idx].data.pair.keylen>Q_HASHARR_KEYSIZE)
                    ? Q_HASHARR_KEYSIZE
                    : tblslots[idx].data.pair.keylen,
                    MAX_HUMANOUT);
#endif
            fprintf(out, "%s", _print_key(tbl, tblslots[idx].data.pair.key,
                        tblslots[idx].data.pair.keylen));
            fprintf(out, ",keylen=%d,data=", tblslots[idx].data.pair.keylen);
            _q_textout(out,
                    tblslots[idx].data.pair.value,
                    tblslots[idx].size,
                    MAX_HUMANOUT);
            fprintf(out, ",size=%d", tblslots[idx].size);
        }
        fprintf(out, "\n");
    }
#endif

    return true;
}

/**
 * qhasharr->free(): De-allocate table reference object.
 *
 * @param tbl   qhashtbl_t container pointer.
 *
 * @note
 *  This does not de-allocate memory but only function reference object.
 *  Data memory such as shared memory must be de-allocated separately.
 */
static void free_(qhasharr_t *tbl) {
    free(tbl);
}

#ifndef _DOXYGEN_SKIP

// find empty slot : return empty slow number, otherwise returns -1.
static int _find_empty(qhasharr_t *tbl, int startidx) {
    qhasharr_data_t *data = tbl->data;
    qhasharr_slot_t *tblslots = _get_slots(tbl);

    if (startidx >= data->maxslots)
        startidx = 0;

    int idx = startidx;
    while (true) {
        if (tblslots[idx].count == 0)
            return idx;

        idx++;
        if (idx >= data->maxslots)
            idx = 0;
        if (idx == startidx)
            break;
    }

    return -1;
}

static int _get_idx(qhasharr_t *tbl, const void *key, size_t key_size, 
        unsigned int hash) {
    qhasharr_data_t *data = tbl->data;
    qhasharr_slot_t *tblslots = _get_slots(tbl);

    if (tblslots[hash].count > 0) {
        int count, idx;
        for (count = 0, idx = hash; count < tblslots[hash].count;) {
            if (tblslots[idx].hash == hash
                    && (tblslots[idx].count > 0 || tblslots[idx].count == -1)) {
                // same hash
                count++;

                // is same key?
                size_t keylen = key_size;
                // first check key length
                if (keylen == tblslots[idx].data.pair.keylen) {
                    if (keylen <= Q_HASHARR_KEYSIZE) {
                        // original key is stored
                        if (!memcmp(key, tblslots[idx].data.pair.key, keylen)) {
                            return idx;
                        }
                    } else {
                        // key is truncated, compare MD5 also.
                        unsigned char keymd5[16];
                        qhashmd5(key, keylen, keymd5);
                        if (!memcmp(key, tblslots[idx].data.pair.key,
                        Q_HASHARR_KEYSIZE)
                                && !memcmp(keymd5,
                                           tblslots[idx].data.pair.keymd5,
                                           16)) {
                            return idx;
                        }
                    }
                }
            }

            // increase idx
            idx++;
            if (idx >= data->maxslots)
                idx = 0;

            // check loop
            if (idx == hash)
                break;

            continue;
        }
    }

    return -1;
}

static void *_get_data(qhasharr_t *tbl, int idx, size_t *size) {
    if (idx < 0) {
        errno = ENOENT;
        return NULL;
    }

    //qhasharr_data_t *data = tbl->data;
    qhasharr_slot_t *tblslots = _get_slots(tbl);

    int newidx;
    size_t valsize;
    for (newidx = idx, valsize = 0;; newidx = tblslots[newidx].link) {
        valsize += tblslots[newidx].size;
        if (tblslots[newidx].link == -1)
            break;
    }

    void *value, *vp;
    value = malloc(valsize);
    if (value == NULL) {
        errno = ENOMEM;
        return NULL;
    }

    for (newidx = idx, vp = value;; newidx = tblslots[newidx].link) {
        if (tblslots[newidx].count == -2) {
            // extended data block
            memcpy(vp, (void *) tblslots[newidx].data.ext.value,
                   tblslots[newidx].size);
        } else {
            // key/value pair data block
            memcpy(vp, (void *) tblslots[newidx].data.pair.value,
                   tblslots[newidx].size);
        }

        vp += tblslots[newidx].size;
        if (tblslots[newidx].link == -1)
            break;
    }

    if (size != NULL)
        *size = valsize;
    return value;
}

static bool _put_data(qhasharr_t *tbl, int idx, unsigned int hash,
                      const void *key, size_t key_size,
                      const void *value, size_t size,
                      int count) {
    qhasharr_data_t *data = tbl->data;
    qhasharr_slot_t *tblslots = _get_slots(tbl);

    // check if used
    if (tblslots[idx].count != 0) {
        DEBUG("hasharr: BUG found.");
        errno = EFAULT;
        return false;
    }

    size_t keylen = key_size;
    unsigned char keymd5[16];
    qhashmd5(key, keylen, keymd5);

    // store key
    tblslots[idx].count = count;
    tblslots[idx].hash = hash;
    strncpy(tblslots[idx].data.pair.key, key, Q_HASHARR_KEYSIZE);
    memcpy((char *) tblslots[idx].data.pair.keymd5, (char *) keymd5, 16);
    tblslots[idx].data.pair.keylen = keylen;
    tblslots[idx].link = -1;

    // store value
    int newidx;
    size_t savesize;
    for (newidx = idx, savesize = 0; savesize < size;) {
        if (savesize > 0) {  // find next empty slot
            int tmpidx = _find_empty(tbl, newidx + 1);
            if (tmpidx < 0) {
                DEBUG("hasharr: Can't expand slot for key %s.", 
                        _print_key(tbl, key, key_size));
                _remove_data(tbl, idx);
                errno = ENOBUFS;
                return false;
            }

            // clear & set
            memset((void *) (&tblslots[tmpidx]), '\0', sizeof(qhasharr_slot_t));

            tblslots[tmpidx].count = -2;      // extended data block
            tblslots[tmpidx].hash = newidx;   // prev link
            tblslots[tmpidx].link = -1;       // end block mark
            tblslots[tmpidx].size = 0;

            tblslots[newidx].link = tmpidx;   // link chain

<<<<<<< HEAD
            DEBUG("hasharr: slot %d is linked to slot %d for key %s.",
                    tmpidx, newidx, _print_key(tbl, key, key_size));
=======
            DEBUG("hasharr: slot %d is linked to slot %d for key %s.", tmpidx,
                  newidx, key);
>>>>>>> 699f1748
            newidx = tmpidx;
        }

        // copy data
        size_t copysize = size - savesize;

        if (tblslots[newidx].count == -2) {
            // extended value
            if (copysize > sizeof(struct Q_HASHARR_SLOT_EXT)) {
                copysize = sizeof(struct Q_HASHARR_SLOT_EXT);
            }
            memcpy(tblslots[newidx].data.ext.value, value + savesize, copysize);
        } else {
            // first slot
            if (copysize > Q_HASHARR_VALUESIZE) {
                copysize = Q_HASHARR_VALUESIZE;
            }
            memcpy(tblslots[newidx].data.pair.value, value + savesize,
                   copysize);

            // increase stored key counter
            data->num++;
        }
        tblslots[newidx].size = copysize;
        savesize += copysize;

        // increase used slot counter
        data->usedslots++;
    }

    return true;
}

static bool _copy_slot(qhasharr_t *tbl, int idx1, int idx2) {
    qhasharr_data_t *data = tbl->data;
    qhasharr_slot_t *tblslots = _get_slots(tbl);

    if (tblslots[idx1].count != 0 || tblslots[idx2].count == 0) {
        DEBUG("hasharr: BUG found.");
        errno = EFAULT;
        return false;
    }

    memcpy((void *) (&tblslots[idx1]), (void *) (&tblslots[idx2]),
           sizeof(qhasharr_slot_t));

    // increase used slot counter
    data->usedslots++;

    return true;
}

static bool _remove_slot(qhasharr_t *tbl, int idx) {
    qhasharr_data_t *data = tbl->data;
    qhasharr_slot_t *tblslots = _get_slots(tbl);

    if (tblslots[idx].count == 0) {
        DEBUG("hasharr: BUG found.");
        errno = EFAULT;
        return false;
    }

    tblslots[idx].count = 0;

    // decrease used slot counter
    data->usedslots--;

    return true;
}

static bool _remove_data(qhasharr_t *tbl, int idx) {
    qhasharr_data_t *data = tbl->data;
    qhasharr_slot_t *tblslots = _get_slots(tbl);

    if (tblslots[idx].count == 0) {
        DEBUG("hasharr: BUG found.");
        errno = EFAULT;
        return false;
    }

    while (true) {
        int link = tblslots[idx].link;
        _remove_slot(tbl, idx);

        if (link == -1)
            break;

        idx = link;
    }

    // decrease stored key counter
    data->num--;

    return true;
}

#ifdef BUILD_DEBUG
static const char *_print_key(qhasharr_t *tbl, const void *key, size_t key_size) {
    int i;
    size_t len = (key_size > _Q_HASHARR_KEYSIZE)?_Q_HASHARR_KEYSIZE:key_size;
    char *str = (char *)key;
    bool is_printable = true;
    for (i = 0; i < len; i++) {
        if (!isprint(str[i])) {
            is_printable = false;
            break;
        }
    }
    if (str[i] != '\0')
            is_printable = false;
    if (!is_printable) {
        str = tbl->debug_key_msg;
        char *key_string = (char *)key;
        memset(str, 0, _Q_HASHARR_KEYSIZE*2+2+1);
        str[0] = '0';
        str[1] = 'x';
        for (i = 0; i < len; i++)
            sprintf(str + i*2 + 2, "%02X", key_string[i]);
    }

    return str;
}
#endif

#endif /* _DOXYGEN_SKIP */<|MERGE_RESOLUTION|>--- conflicted
+++ resolved
@@ -356,13 +356,8 @@
         if (_put_data(tbl, hash, hash, key, key_size, value, size, 1) == false) {
             DEBUG("hasharr: FAILED put(new) %s", _print_key(tbl, key, key_size));
             return false;
-<<<<<<< HEAD
         } DEBUG("hasharr: put(new) %s (idx=%d,hash=%u,tot=%d)",
                 _print_key(tbl, key, key_size), hash, hash, data->usedslots);
-=======
-        }DEBUG("hasharr: put(new) %s (idx=%d,hash=%u,tot=%d)", key, hash, hash,
-               data->usedslots);
->>>>>>> 699f1748
     } else if (tblslots[hash].count > 0) {  // same key or hash collision
         // check same key;
         int idx = _get_idx(tbl, key, key_size, hash);
@@ -387,13 +382,8 @@
             // increase counter from leading slot
             tblslots[hash].count++;
 
-<<<<<<< HEAD
             DEBUG("hasharr: put(col) %s (idx=%d,hash=%u,tot=%d)",
                     _print_key(tbl, key, key_size), idx, hash, data->usedslots);
-=======
-            DEBUG("hasharr: put(col) %s (idx=%d,hash=%u,tot=%d)", key, idx,
-                  hash, data->usedslots);
->>>>>>> 699f1748
         }
     } else {
         // in case of -1 or -2, move it. -1 used for collision resolution,
@@ -424,13 +414,8 @@
             return false;
         }
 
-<<<<<<< HEAD
         DEBUG("hasharr: put(swp) %s (idx=%u,hash=%u,tot=%d)",
                 _print_key(tbl, key, key_size), hash, hash, data->usedslots);
-=======
-        DEBUG("hasharr: put(swp) %s (idx=%u,hash=%u,tot=%d)", key, hash, hash,
-              data->usedslots);
->>>>>>> 699f1748
     }
 
     return true;
@@ -616,86 +601,6 @@
  * @return key name string if successful, otherwise(end of table) returns NULL
  * @retval errno will be set in error condition.
  *  - ENOENT    : No next element.
- *  - EINVAL    : Invald argument.
- *  - ENOMEM    : Memory allocation failed.
- *
- * @code
- *  int idx = 0;
-<<<<<<< HEAD
- *  qnobj_t obj;
- *  while(tbl->getnext(tbl, &obj, &idx) == true) { 
- *    char *obj_name = tbl->printobj(obj.name);
- *    char *obj_data = tbl->printobj(obj.data);
- *    printf("NAME=%s, NAME_SIZE=%zu, DATA=%s, SIZE=%zu\n",
- *           obj_name, obj.name_size, obj_data, obj.size);
- *    free(obj_name);
- *    free(obj_data);
-=======
- *  qhasharr_obj_t obj;
- *  while(tbl->getnext(tbl, &obj, &idx) == true) {
- *    printf("NAME=%s, DATA=%s, SIZE=%zu\n",
- *           obj.name, (char*)obj.data, obj.size);
->>>>>>> 699f1748
- *    free(obj.name);
- *    free(obj.data);
- *  }
- * @endcode
- *
- * @note
- *  Please be aware a key name will be returned with truncated length
- *  because key name gets truncated if it doesn't fit into slot size,
- *  Q_HASHARR_KEYSIZE.
- */
-static bool getnext(qhasharr_t *tbl, qhasharr_obj_t *obj, int *idx) {
-    if (tbl == NULL || obj == NULL || idx == NULL) {
-        errno = EINVAL;
-        return NULL;
-    }
-
-    qhasharr_data_t *data = tbl->data;
-    qhasharr_slot_t *tblslots = _get_slots(tbl);
-
-    for (; *idx < data->maxslots; (*idx)++) {
-        if (tblslots[*idx].count == 0 || tblslots[*idx].count == -2) {
-            continue;
-        }
-
-        size_t keylen = tblslots[*idx].data.pair.keylen;
-        if (keylen > Q_HASHARR_KEYSIZE)
-            keylen = Q_HASHARR_KEYSIZE;
-
-        obj->name = (char *) malloc(keylen + 1);
-        if (obj->name == NULL) {
-            errno = ENOMEM;
-            return false;
-        }
-        memcpy(obj->name, tblslots[*idx].data.pair.key, keylen);
-        obj->name[keylen] = '\0';
-        obj->name_size = keylen + 1;
-
-        obj->data = _get_data(tbl, *idx, &obj->size);
-        if (obj->data == NULL) {
-            free(obj->name);
-            errno = ENOMEM;
-            return false;
-        }
-
-        *idx += 1;
-        return true;
-    }
-
-    errno = ENOENT;
-    return false;
-}
-
-/**
- * qhasharr->printobj(): Print object to string.
- *
- * @param data          object data
- * @param data_size     object data size
- *
- * @return name string if successful, otherwise returns NULL
- * @retval errno will be set in error condition.
  *  - EINVAL    : Invald argument.
  *  - ENOMEM    : Memory allocation failed.
  *
@@ -715,6 +620,79 @@
  * @endcode
  *
  * @note
+ *  Please be aware a key name will be returned with truncated length
+ *  because key name gets truncated if it doesn't fit into slot size,
+ *  Q_HASHARR_KEYSIZE.
+ */
+static bool getnext(qhasharr_t *tbl, qhasharr_obj_t *obj, int *idx) {
+    if (tbl == NULL || obj == NULL || idx == NULL) {
+        errno = EINVAL;
+        return NULL;
+    }
+
+    qhasharr_data_t *data = tbl->data;
+    qhasharr_slot_t *tblslots = _get_slots(tbl);
+
+    for (; *idx < data->maxslots; (*idx)++) {
+        if (tblslots[*idx].count == 0 || tblslots[*idx].count == -2) {
+            continue;
+        }
+
+        size_t keylen = tblslots[*idx].data.pair.keylen;
+        if (keylen > Q_HASHARR_KEYSIZE)
+            keylen = Q_HASHARR_KEYSIZE;
+
+        obj->name = (char *) malloc(keylen + 1);
+        if (obj->name == NULL) {
+            errno = ENOMEM;
+            return false;
+        }
+        memcpy(obj->name, tblslots[*idx].data.pair.key, keylen);
+        obj->name[keylen] = '\0';
+        obj->name_size = keylen + 1;
+
+        obj->data = _get_data(tbl, *idx, &obj->size);
+        if (obj->data == NULL) {
+            free(obj->name);
+            errno = ENOMEM;
+            return false;
+        }
+
+        *idx += 1;
+        return true;
+    }
+
+    errno = ENOENT;
+    return false;
+}
+
+/**
+ * qhasharr->printobj(): Print object to string.
+ *
+ * @param data          object data
+ * @param data_size     object data size
+ *
+ * @return name string if successful, otherwise returns NULL
+ * @retval errno will be set in error condition.
+ *  - EINVAL    : Invald argument.
+ *  - ENOMEM    : Memory allocation failed.
+ *
+ * @code
+ *  int idx = 0;
+ *  qnobj_t obj;
+ *  while(tbl->getnext(tbl, &obj, &idx) == true) { 
+ *    char *obj_name = tbl->printobj(obj.name);
+ *    char *obj_data = tbl->printobj(obj.data);
+ *    printf("NAME=%s, NAME_SIZE=%zu, DATA=%s, SIZE=%zu\n",
+ *           obj_name, obj.name_size, obj_data, obj.size);
+ *    free(obj_name);
+ *    free(obj_data);
+ *    free(obj.name);
+ *    free(obj.data);
+ *  }
+ * @endcode
+ *
+ * @note
  *  Please be aware that return pointer must be free.
  */
 
@@ -738,8 +716,6 @@
             break;
         }
     }
-    if (str[i] != '\0')
-            is_printable = false;
     if (!is_printable) {
         char *key_string = (char *)data;
         str[0] = '0';
@@ -791,11 +767,7 @@
     unsigned int hash = qhashmurmur3_32(key, key_size) % data->maxslots;
     int idx = _get_idx(tbl, key, key_size, hash);
     if (idx < 0) {
-<<<<<<< HEAD
-        DEBUG("not found %s", _print_key(tbl, key, key_size));
-=======
-        DEBUG("key(%s) not found.", key);
->>>>>>> 699f1748
+        DEBUG("key(%s) not found.", _print_key(tbl, key, key_size));
         errno = ENOENT;
         return false;
     }
@@ -854,11 +826,7 @@
     if (tblslots[idx].count == 1) {
         // just remove
         _remove_data(tbl, idx);
-<<<<<<< HEAD
-        DEBUG("hasharr: rem %s (idx=%d,tot=%d)", _print_key(tbl, key, key_size), idx, data->usedslots);
-=======
         DEBUG("hasharr: remove_by_idx (idx=%d,tot=%d)", idx, data->usedslots);
->>>>>>> 699f1748
     } else if (tblslots[idx].count > 1) {  // leading slot and has collision
         // find the collision key
         int idx2;
@@ -866,12 +834,7 @@
             if (idx2 >= data->maxslots)
                 idx2 = 0;
             if (idx2 == idx) {
-<<<<<<< HEAD
-                DEBUG("hasharr: [BUG] failed to remove dup key %s.",
-                        _print_key(tbl, key, key_size));
-=======
                 DEBUG("hasharr: [BUG] failed to remove dup key at %d.", idx);
->>>>>>> 699f1748
                 errno = EFAULT;
                 return false;
             }
@@ -892,16 +855,6 @@
             tblslots[tblslots[idx].link].hash = idx;
         }
 
-<<<<<<< HEAD
-        DEBUG("hasharr: rem(lead) %s (idx=%d,tot=%d)",
-                _print_key(tbl, key, key_size), idx, data->usedslots);
-    } else if (tblslots[idx].count == -1) {  // collision key
-        // decrease counter from leading slot
-        if (tblslots[tblslots[idx].hash].count <= 1) {
-            DEBUG("hasharr: [BUG] failed to remove  %s. "
-                    "counter of leading slot mismatch.", 
-                    _print_key(tbl, key, key_size));
-=======
         DEBUG("hasharr: remove_by_idx(lead) (idx=%d,tot=%d)", idx,
               data->usedslots);
     } else if (tblslots[idx].count == -1) {  // collision key
@@ -909,7 +862,6 @@
         if (tblslots[tblslots[idx].hash].count <= 1) {
             DEBUG("hasharr: [BUG] failed to remove at %d. counter of leading slot mismatch.",
                   idx);
->>>>>>> 699f1748
             errno = EFAULT;
             return false;
         }
@@ -917,12 +869,8 @@
 
         // remove data
         _remove_data(tbl, idx);
-<<<<<<< HEAD
-        DEBUG("hasharr: rem(dup) %s (idx=%d,tot=%d)", _print_key(tbl, key, key_size), idx, data->usedslots);
-=======
         DEBUG("hasharr: remove_by_idx(dup) (idx=%d,tot=%d)", idx,
               data->usedslots);
->>>>>>> 699f1748
     } else {
         DEBUG("Index(%d) is not pointing a valid object", idx);
         errno = ENOENT;
@@ -1009,16 +957,10 @@
     qhasharr_obj_t obj;
     while (tbl->getnext(tbl, &obj, &idx) == true) {
         uint16_t keylen = tblslots[idx - 1].data.pair.keylen;
-<<<<<<< HEAD
         char *obj_name = tbl->printobj(obj.name, obj.name_size);
         fprintf(out, "%s%s(%d)=", obj_name,
-                (keylen > _Q_HASHARR_KEYSIZE) ? "..." : "", keylen);
-        _q_humanOut(out, obj.data, obj.size, MAX_HUMANOUT);
-=======
-        fprintf(out, "%s%s(%d)=", obj.name,
                 (keylen > Q_HASHARR_KEYSIZE) ? "..." : "", keylen);
         _q_textout(out, obj.data, obj.size, MAX_HUMANOUT);
->>>>>>> 699f1748
         fprintf(out, " (%zu)\n", obj.size);
 
         free(obj_name);
@@ -1046,18 +988,6 @@
             fprintf(out, "%s", (tblslots[idx].count == -1)?"COLISN":"NORMAL");
             fprintf(out, ",count=%d,hash=%u,key=",
                     tblslots[idx].count, tblslots[idx].hash);
-<<<<<<< HEAD
-#if 0
-            _q_humanOut(out,
-=======
-            _q_textout(out,
->>>>>>> 699f1748
-                    tblslots[idx].data.pair.key,
-                    (tblslots[idx].data.pair.keylen>Q_HASHARR_KEYSIZE)
-                    ? Q_HASHARR_KEYSIZE
-                    : tblslots[idx].data.pair.keylen,
-                    MAX_HUMANOUT);
-#endif
             fprintf(out, "%s", _print_key(tbl, tblslots[idx].data.pair.key,
                         tblslots[idx].data.pair.keylen));
             fprintf(out, ",keylen=%d,data=", tblslots[idx].data.pair.keylen);
@@ -1260,13 +1190,8 @@
 
             tblslots[newidx].link = tmpidx;   // link chain
 
-<<<<<<< HEAD
             DEBUG("hasharr: slot %d is linked to slot %d for key %s.",
                     tmpidx, newidx, _print_key(tbl, key, key_size));
-=======
-            DEBUG("hasharr: slot %d is linked to slot %d for key %s.", tmpidx,
-                  newidx, key);
->>>>>>> 699f1748
             newidx = tmpidx;
         }
 
@@ -1366,7 +1291,7 @@
 #ifdef BUILD_DEBUG
 static const char *_print_key(qhasharr_t *tbl, const void *key, size_t key_size) {
     int i;
-    size_t len = (key_size > _Q_HASHARR_KEYSIZE)?_Q_HASHARR_KEYSIZE:key_size;
+    size_t len = (key_size > Q_HASHARR_KEYSIZE)?Q_HASHARR_KEYSIZE:key_size;
     char *str = (char *)key;
     bool is_printable = true;
     for (i = 0; i < len; i++) {
@@ -1375,12 +1300,10 @@
             break;
         }
     }
-    if (str[i] != '\0')
-            is_printable = false;
     if (!is_printable) {
         str = tbl->debug_key_msg;
         char *key_string = (char *)key;
-        memset(str, 0, _Q_HASHARR_KEYSIZE*2+2+1);
+        memset(str, 0, Q_HASHARR_KEYSIZE*2+2+1);
         str[0] = '0';
         str[1] = 'x';
         for (i = 0; i < len; i++)
