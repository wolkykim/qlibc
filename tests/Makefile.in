################################################################################
## qLibc
##
## Copyright (c) 2010-2014 Seungyoung Kim.
## All rights reserved.
##
## Redistribution and use in source and binary forms, with or without
## modification, are permitted provided that the following conditions are met:
##
## 1. Redistributions of source code must retain the above copyright notice,
##    this list of conditions and the following disclaimer.
## 2. Redistributions in binary form must reproduce the above copyright notice,
##    this list of conditions and the following disclaimer in the documentation
##    and/or other materials provided with the distribution.
##
## THIS SOFTWARE IS PROVIDED BY THE COPYRIGHT HOLDERS AND CONTRIBUTORS "AS IS"
## AND ANY EXPRESS OR IMPLIED WARRANTIES, INCLUDING, BUT NOT LIMITED TO, THE
## IMPLIED WARRANTIES OF MERCHANTABILITY AND FITNESS FOR A PARTICULAR PURPOSE
## ARE DISCLAIMED. IN NO EVENT SHALL THE COPYRIGHT OWNER OR CONTRIBUTORS BE
## LIABLE FOR ANY DIRECT, INDIRECT, INCIDENTAL, SPECIAL, EXEMPLARY, OR
## CONSEQUENTIAL DAMAGES (INCLUDING, BUT NOT LIMITED TO, PROCUREMENT OF
## SUBSTITUTE GOODS OR SERVICES; LOSS OF USE, DATA, OR PROFITS; OR BUSINESS
## INTERRUPTION) HOWEVER CAUSED AND ON ANY THEORY OF LIABILITY, WHETHER IN
## CONTRACT, STRICT LIABILITY, OR TORT (INCLUDING NEGLIGENCE OR OTHERWISE)
## ARISING IN ANY WAY OUT OF THE USE OF THIS SOFTWARE, EVEN IF ADVISED OF THE
## POSSIBILITY OF SUCH DAMAGE.
################################################################################

prefix		= @prefix@
exec_prefix	= @exec_prefix@

## qlibc definitions
QLIBC_INCDIR		= ../include/qlibc
QLIBC_LIBDIR		= ../lib

## Compiler options
CC		= @CC@
CFLAGS		= @CFLAGS@
CPPFLAGS	= @CPPFLAGS@ -I${QLIBC_INCDIR}
RM		= @RM@
DEPLIBS		= @DEPLIBS@

TARGETS1	= \
			test_qstring 		\
<<<<<<< HEAD
			test_qhashtbl       \
            test_qhasharr
=======
			test_qhashtbl		\
			test_qhasharr		\
			test_qhasharr_darkdh

>>>>>>> 8d215f9d
TARGETS2	= ${TARGETS1}
TARGETS		= ${@EXAMPLES_TARGETS@}
LIBQLIBC	= ${QLIBC_LIBDIR}/libqlibc.a ${DEPLIBS}
LIBQLIBCEXT	= ${QLIBC_LIBDIR}/libqlibcext.a

## Main
all:	${TARGETS}

run:	test
test:	all
	@for EXECUTABLE in ${TARGETS}; do		\
		./$${EXECUTABLE};					\
		echo "";							\
	done

test_qstring: test_qstring.o
	${CC} ${CFLAGS} ${CPPFLAGS} -o $@ test_qstring.o ${LIBQLIBC}

test_qhashtbl: test_qhashtbl.o
	${CC} ${CFLAGS} ${CPPFLAGS} -o $@ test_qhashtbl.o ${LIBQLIBC}

test_qhasharr: test_qhasharr.o
	${CC} ${CFLAGS} ${CPPFLAGS} -o $@ test_qhasharr.o ${LIBQLIBC}

<<<<<<< HEAD
=======
test_qhasharr_darkdh: test_qhasharr_darkdh.o
	${CC} ${CFLAGS} ${CPPFLAGS} -o $@ test_qhasharr_darkdh.o ${LIBQLIBC}

>>>>>>> 8d215f9d
## Clear Module
clean:
	${RM} -f *.o ${TARGETS}

## Compile Module
.c.o:
	${CC} ${CFLAGS} ${CPPFLAGS} -c -o $@ $<<|MERGE_RESOLUTION|>--- conflicted
+++ resolved
@@ -42,15 +42,9 @@
 
 TARGETS1	= \
 			test_qstring 		\
-<<<<<<< HEAD
-			test_qhashtbl       \
-            test_qhasharr
-=======
 			test_qhashtbl		\
 			test_qhasharr		\
-			test_qhasharr_darkdh
 
->>>>>>> 8d215f9d
 TARGETS2	= ${TARGETS1}
 TARGETS		= ${@EXAMPLES_TARGETS@}
 LIBQLIBC	= ${QLIBC_LIBDIR}/libqlibc.a ${DEPLIBS}
@@ -75,12 +69,6 @@
 test_qhasharr: test_qhasharr.o
 	${CC} ${CFLAGS} ${CPPFLAGS} -o $@ test_qhasharr.o ${LIBQLIBC}
 
-<<<<<<< HEAD
-=======
-test_qhasharr_darkdh: test_qhasharr_darkdh.o
-	${CC} ${CFLAGS} ${CPPFLAGS} -o $@ test_qhasharr_darkdh.o ${LIBQLIBC}
-
->>>>>>> 8d215f9d
 ## Clear Module
 clean:
 	${RM} -f *.o ${TARGETS}
